--- conflicted
+++ resolved
@@ -6,12 +6,8 @@
 
 using namespace Geometry;
 
-<<<<<<< HEAD
-=======
 double inrange(double min, double x, double max);
 
-double blendHermite(double x);
->>>>>>> e59338b0
 double hermite(int i, double t);
 
 void bernstein(size_t n, double u, DoubleVector &coeff);
